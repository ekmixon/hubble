"""
Test the fim (pulsar) internals for various correctness
"""

import os
import shutil
import logging
import six

from salt.exceptions import CommandExecutionError
import hubblestack.extmods.modules.pulsar as pulsar

log = logging.getLogger(__name__)

class TestPulsar(object):
    """ An older set of pulsar tests """

    def test_virtual(self):
        var = pulsar.__virtual__()
        assert var is True

    def test_enqueue(self):
        pulsar.__context__ = {}
        var = pulsar._enqueue
        assert var != 0

    def test_get_notifier(self):
        pulsar.__context__ = {}
        var = pulsar._get_notifier
        assert var != 0

    def test_dict_update_for_merge_dict(self):
        dest = {'key1': 'val1'}
        upd = {'key_2': 'val_2'}
        test_dict = {'key1': 'val1', 'key_2': 'val_2'}
        var = pulsar._dict_update(dest, upd, recursive_update=True, merge_lists=False)
        assert var == test_dict

    def test_dict_update_for_classic_dictUpdate(self):
        dest = {'key1': 'val1'}
        upd = {'key_2': 'val_2'}
        test_dict = {'key1': 'val1', 'key_2': 'val_2'}
        var = pulsar._dict_update(dest, upd, recursive_update=False, merge_lists=False)
        assert var == test_dict

    def test_dict_update_for_dest_TypeError(self):
        dest = 'TestValue1'
        upd = {'key_1': 'val_1', 'key_2': 'val_2'}
        try:
            var = pulsar._dict_update(dest, upd, recursive_update=True, merge_lists=False)
        except TypeError:
            pass

    def test_dict_update_for_upd_TypeError(self):
        dest = {'key_1': 'val_1', 'key_2': 'val_2'}
        upd = 'TestValue2'
        try:
            var = pulsar._dict_update(dest, upd, recursive_update=True, merge_lists=False)
        except TypeError:
            pass

    def test_dict_update_recurssive(self):
        ret = {}
        dest = {'data':
                {'blacklist': {'talk1': {'data': {'Ubuntu-16.04': [{'/etc/inetd.conf': {'pattern': '^talk', 'tag': 'CIS-5.1.4'}}, {'/etc/inetd.conf': {'pattern': '^ntalk', 'tag': 'CIS-5.1.4'}}]}, 'description': 'Ensure talk server is not enabled'}},
                 'whitelist': {'ssh_ignore_rhosts': {'data': {'Ubuntu-16.04': [{'/etc/ssh/sshd_config': {'pattern': 'IgnoreRhosts', 'tag': 'CIS-9.3.6', 'match_output': 'yes'}}]}, 'description': 'Set SSH IgnoreRhosts to Yes'}}}}
        upd = {'data':
               {'blacklist': {'talk2': {'data': {'Ubuntu-16.04': [{'/etc/inetd.conf': {'pattern': '^talk', 'tag': 'CIS-5.1.4'}}, {'/etc/inetd.conf': {'pattern': '^ntalk', 'tag': 'CIS-5.1.4'}}]}, 'description': 'Ensure talk server is not enabled'}}}}
        data_list = [dest, upd]
        for data in data_list:
            val = pulsar._dict_update(dest, data, recursive_update=True, merge_lists=True)
        assert (len(val['data']['blacklist'])) == 2

    def test_process(self):
        configfile = 'tests/unittests/resources/hubblestack_pulsar_config.yaml'
        verbose = False

        def config_get(_, default):
            ''' pretend salt[config.get] '''
            return default

        __salt__ = {}
        __salt__['config.get'] = config_get
        pulsar.__salt__ = __salt__
        pulsar.__opts__ = {}
        pulsar.__context__ = {}
        var = pulsar.process(configfile, verbose)
        pulsar.__salt__ = {}
        assert len(var) == 0
        assert isinstance(var, list)

    def test_top_result_for_list(self):
        topfile = 'tests/unittests/resources/top.pulsar'

        def cp_cache_file(_):
            ''' pretend salt[cp.cache_file] '''
            return 'tests/unittests/resources/top.pulsar'

        def match_compound(value):
            ''' pretend match.compound '''
            return value

        __salt__ = {}
        __salt__['cp.cache_file'] = cp_cache_file
        __salt__['match.compound'] = match_compound
        pulsar.__salt__ = __salt__
        get_top_data_config = pulsar.get_top_data(topfile)
        configs = ['salt://hubblestack_pulsar/' + config.replace('.', '/') + '.yaml'
                   for config in get_top_data_config]
        assert configs[0] == 'salt://hubblestack_pulsar/hubblestack_pulsar_config.yaml'

    def test_get_top_data(self):
        topfile = 'tests/unittests/resources/top.pulsar'

        def cp_cache_file(topfile):
            ''' pretend salt[cp.cache_file] '''
            return topfile

        def match_compound(value):
            ''' pretend match.compound '''
            return value

        __salt__ = {}
        __salt__['cp.cache_file'] = cp_cache_file
        __salt__['match.compound'] = match_compound
        pulsar.__salt__ = __salt__
        result = pulsar.get_top_data(topfile)
        pulsar.__salt__ = {}
        assert isinstance(result, list)
        assert result[0] == 'hubblestack_pulsar_config'

    def test_get_top_data_for_CommandExecutionError(self):
        topfile = '/testfile'

        def cp_cache_file(_):
            ''' pretend salt[cp.cache_file] '''
            return '/testfile'

        def match_compound(value):
            ''' pretend match.compound '''
            return value

        __salt__ = {}
        __salt__['cp.cache_file'] = cp_cache_file
        __salt__['match.compound'] = match_compound
        pulsar.__salt__ = __salt__
        try:
            result = pulsar.get_top_data(topfile)
            pulsar.__salt__ = {}
        except CommandExecutionError:
            pass

class TestPulsar2(object):
    """ A slightly newer set of pulsar internals tets """

    tdir   = 'blah'
    tfile  = os.path.join(tdir, 'file')
    atdir  = os.path.abspath(tdir)
    atfile = os.path.abspath(tfile)

    def reset(self, **kwargs):
        def config_get(_, default):
            ''' pretend salt[config.get] '''
            return default

        if 'paths' not in kwargs:
            kwargs['paths'] = []

        __salt__ = {}
        __salt__['config.get'] = config_get
        pulsar.__salt__ = __salt__
        pulsar.__opts__ = {'pulsar': kwargs}
        pulsar.__context__ = {}
        self.nuke_tdir()

        pulsar._get_notifier() # sets up the dequeue

        self.events = []
        self.notifier = pulsar.__context__['pulsar.notifier']
        self.watch_manager = self.notifier._watch_manager
        self.watch_manager.update_config()

    def process(self):
        self.events.extend([ "{change}({path})".format(**x) for x in pulsar.process() ])

    def get_clear_events(self):
        ret = self.events
        self.events = list()
        return ret

    def nuke_tdir(self):
        if os.path.isdir(self.tdir):
            shutil.rmtree(self.tdir)

    def mk_tdir_and_write_tfile(self, fname=None, to_write='supz\n'):
        if fname is None:
            fname = self.tfile
        if not os.path.isdir(self.tdir):
            os.mkdir(self.tdir)
        with open(self.tfile, 'w') as fh:
            fh.write(to_write)

    def mk_subdir_files(self, *files, **kwargs):
        if len(files) == 1 and isinstance(files[0], (list, tuple)):
            files = files[0]
        for file in files:
            file = file if file.startswith(self.tdir + '/') else os.path.join(self.tdir, file)
            split_file = file.split('/')
            if split_file:
                output_fname = split_file.pop()
                dir_to_make = ''
                for i in split_file:
                    dir_to_make = os.path.join(dir_to_make, i)
                    if not os.path.isdir(i):
                        os.mkdir(dir_to_make)
                forms = ('{}_out', 'out_{}', '{}_to_write', 'to_write')
                for form in forms:
                    to_write = kwargs.get(form.format(output_fname))
                    if to_write is not None:
                        break
                if to_write is None:
                    to_write = 'supz\n'
                output_fname = os.path.join(dir_to_make, output_fname)
                with open(output_fname, 'a') as fh:
                    fh.write(to_write if to_write is not None else 'supz\n')

    def more_fname(self, number, base=None):
        if base is None:
            base = self.tfile
        return '{0}_{1}'.format(base, number)

    def mk_more_files(self, count=1, to_write='supz-{0}\n'):
        for i in range(count):
            with open(self.more_fname(i), 'w') as fh:
                fh.write(to_write.format(count))

    def test_listify_anything(self):
        listify_fn = pulsar.PulsarWatchManager._listify_anything

        def assert_len_listify_is(list_arg, expected):
            """ compact comparifier """
            assert len( listify_fn(list_arg) ) == expected

        def assert_str_listify_is(list_arg, expected):
            """ compact comparifier """
<<<<<<< HEAD
            assert str(sorted(listify_fn(list_arg))) == str(sorted(expected))
=======
            def boo(x):
                return str(x)

            assert str(sorted(listify_fn(list_arg), key=boo)) == str(sorted(expected, key=boo))
>>>>>>> e0e81dc4

        assert_len_listify_is(None, 0)
        assert_len_listify_is([None], 0)
        assert_len_listify_is(set([None]), 0)
        assert_len_listify_is(set(), 0)
        assert_len_listify_is([], 0)
        assert_len_listify_is([[],[],(),{}, None,[None]], 0)

        oogly_list = [[1],[2],(1,),(5),{2}, None,[None],{'one':1}]
        assert_len_listify_is(oogly_list, 4)
        assert_str_listify_is(oogly_list, [1,2,5,'one'])

    def test_add_watch(self, modality='add-watch'):
        options = {}
        kwargs = { self.atdir: options }

        if modality in ('watch_new_files', 'watch_files'):
            options[modality] = True

        self.reset(**kwargs)

        # NOTE: without new_files and/or without watch_files parent_db should
        # remain empty, and we shouldn't get a watch on tfile

        os.mkdir(self.tdir)

        if modality == 'add-watch':
            self.watch_manager.add_watch(self.tdir, pulsar.DEFAULT_MASK)

        elif modality in ('watch', 'watch_new_files', 'watch_files'):
            self.watch_manager.watch(self.tdir)

        else:
            raise Exception("unknown modality")

        self.process()
        assert len(self.events) == 0
        assert self.watch_manager.watch_db.get(self.tdir) is None
        assert self.watch_manager.watch_db.get(self.atdir) > 0
        assert len(self.watch_manager.watch_db) == 1
        assert not isinstance(self.watch_manager.parent_db.get(self.atdir), set)

        self.mk_tdir_and_write_tfile() # write supz to tfile

        self.process()
        assert len(self.events) == 2
        assert self.events[0].startswith('IN_CREATE')
        assert self.events[1].startswith('IN_MODIFY')

        if modality in ('watch_files', 'watch_new_files'):
            assert len(self.watch_manager.watch_db) == 2
            assert isinstance(self.watch_manager.parent_db.get(self.atdir), set)
        else:
            assert len(self.watch_manager.watch_db) == 1
            assert not isinstance(self.watch_manager.parent_db.get(self.atdir), set)

        self.nuke_tdir()

    def test_watch(self):
        self.test_add_watch(modality='watch')

    def test_watch_new_files(self):
        self.test_add_watch(modality='watch_new_files')

    def test_recurse_without_watch_files(self):
        config1 = {self.atdir: { 'recurse': False }}
        config2 = {self.atdir: { 'recurse': True  }}

        self.reset(**config1)
        self.mk_subdir_files('blah1','a/b/c/blah2')
        self.watch_manager.watch(self.tdir)
        self.watch_manager.prune()
        set1 = set(self.watch_manager.watch_db)

        self.reset(**config2)
        self.mk_subdir_files('blah1','a/b/c/blah2')
        self.watch_manager.watch(self.tdir)
        self.watch_manager.prune()
        set2 = set(self.watch_manager.watch_db)

        set0_a = set([self.atdir])
        set0_b = [self.atdir]
        for i in 'abc':
            set0_b.append( os.path.join(set0_b[-1], i) )
        set0_b = set(set0_b)

        assert set1 == set0_a
        assert set2 == set0_b

    def config_make_files_watch_process_reconfig(self, config, reconfig=None, mk_files=0):
        """
            create a config (arg0),
            make tdir and tfile,
            watch the tdir,
            store watch_db in set0,
            make additional files (default: 0),
            execute process(),
            store watch_db in set1,
            reconfigure using reconfig param (named param or arg1) (default: None)
            execute process(),
            store watch_db in set2
            return set0, set1, set2 as a tuple
        """
        self.reset(**config)
        self.mk_tdir_and_write_tfile()
        self.watch_manager.watch(self.tdir)
        set0 = set(self.watch_manager.watch_db)
        if mk_files > 0:
            self.mk_more_files(count=mk_files)
        self.process()
        set1 = set(self.watch_manager.watch_db)
        if reconfig is None:
            del self.watch_manager.cm.nc_config[ self.atdir ]
        else:
            self.watch_manager.cm.nc_config[ self.atdir ] = reconfig
        self.process()
        set2 = set(self.watch_manager.watch_db)
        return set0, set1, set2

    def test_pruning_watch_files_false(self):
        set0, set1, set2 = self.config_make_files_watch_process_reconfig({self.atdir:{}}, None, mk_files=2)
        assert set0 == set([self.atdir])
        assert set1 == set([self.atdir])
        assert set2 == set()

    def test_pruning_watch_new_files_then_false(self):
        config1 = {self.atdir: { 'watch_new_files': True }}
        config2 = {self.atdir: { 'watch_new_files': False }}
        set0, set1, set2 = self.config_make_files_watch_process_reconfig(config1, config2, mk_files=2)
        fname1 = self.more_fname(0, base=self.atfile)
        fname2 = self.more_fname(1, base=self.atfile)
        assert set0 == set([self.atdir])
        assert set1 == set([self.atdir, fname1, fname2])
        assert set2 == set([self.atdir])

    def test_pruning_watch_files_then_false(self):
        config1 = {self.atdir: { 'watch_files': True }}
        config2 = {self.atdir: { 'watch_files': False }}
        set0, set1, set2 = self.config_make_files_watch_process_reconfig(config1, config2, mk_files=2)
        fname1 = self.more_fname(0, base=self.atfile)
        fname2 = self.more_fname(1, base=self.atfile)
        assert set0 == set([self.atdir, self.atfile])
        assert set1 == set([self.atdir, self.atfile, fname1, fname2])
        assert set2 == set([self.atdir])

    def test_pruning_watch_new_files_then_nothing(self):
        config1 = {self.atdir: { 'watch_new_files': True }}
        set0, set1, set2 = self.config_make_files_watch_process_reconfig(config1, None, mk_files=2)
        fname1 = self.more_fname(0, base=self.atfile)
        fname2 = self.more_fname(1, base=self.atfile)
        assert set0 == set([self.atdir])
        assert set1 == set([self.atdir, fname1, fname2])
        assert set2 == set()

    def test_pruning_watch_files_then_nothing(self):
        config1 = {self.atdir: { 'watch_files': True }}
        set0, set1, set2 = self.config_make_files_watch_process_reconfig(config1, None, mk_files=2)
        fname1 = self.more_fname(0, base=self.atfile)
        fname2 = self.more_fname(1, base=self.atfile)
        assert set0 == set([self.atdir, self.atfile])
        assert set1 == set([self.atdir, fname1, fname2, self.atfile])
        assert set2 == set()

    def test_watch_files_events(self):
        config = {self.atdir: { 'watch_files': True }}
        self.reset(**config)
        self.mk_tdir_and_write_tfile()

        set0 = set(self.watch_manager.watch_db)

        pulsar.process()
        set1 = set(self.watch_manager.watch_db)
        levents1 = len(self.events)
        assert set0 == set()
        assert set1 == set([self.atdir, self.atfile])
        assert levents1 == 0

        with open(self.atfile, 'a') as fh:
            fh.write('supz\n')
        self.process()
        set_ = set(self.watch_manager.watch_db)
        events_ = self.get_clear_events()
        assert set_ == set1
        assert events_ == ['IN_MODIFY({})'.format(self.atfile)]

        os.unlink(self.atfile)
        self.process()
        set_ = set(self.watch_manager.watch_db)
        events_ = self.get_clear_events()
        assert set_ == set([self.atdir])
        assert events_ == ['IN_DELETE({})'.format(self.atfile)]

        with open(self.atfile, 'a') as fh:
            fh.write('supz\n')
        self.process()
        set_ = set(self.watch_manager.watch_db)
        events_ = self.get_clear_events()
        assert set_ == set1
        assert events_ == ['IN_CREATE({})'.format(self.atfile)]

        with open(self.atfile, 'a') as fh:
            fh.write('supz\n')
        self.process()
        set_ = set(self.watch_manager.watch_db)
        events_ = self.get_clear_events()
        assert set_ == set1
        assert events_ == ['IN_MODIFY({})'.format(self.atfile)]

    def test_single_file_events(self):
        config = {self.atfile: dict()}
        self.reset(**config)
        self.mk_tdir_and_write_tfile()

        set0 = set(self.watch_manager.watch_db)
        assert set0 == set()

        pulsar.process()
        set1 = set(self.watch_manager.watch_db)
        levents1 = len(self.events)
        assert set1 == set([self.atfile])
        assert levents1 == 0

        with open(self.atfile, 'a') as fh:
            fh.write('supz\n')
        self.process()
        set2 = set(self.watch_manager.watch_db)
        events2 = self.get_clear_events()
        assert set2 == set1
        assert events2 == ['IN_MODIFY({})'.format(self.atfile)]

        os.unlink(self.atfile)
        self.process()
        set_ = set(self.watch_manager.watch_db)
        events_ = self.get_clear_events()
        assert set_ == set() # this is DELETE_SELF now (technically)
        assert events_ == ['IN_DELETE({})'.format(self.atfile)]

        with open(self.atfile, 'a') as fh:
            fh.write('supz\n')
        self.process()
        set_ = set(self.watch_manager.watch_db)
        events_ = self.get_clear_events()
        assert set_ == set1
        assert events_ == ['IN_CREATE({})'.format(self.atfile)]

        with open(self.atfile, 'a') as fh:
            fh.write('supz\n')
        self.process()
        set_ = set(self.watch_manager.watch_db)
        events_ = self.get_clear_events()
        assert set_ == set1
<<<<<<< HEAD
        assert events_ == ['IN_MODIFY({})'.format(self.atfile)]
=======
        assert events_ == ['IN_MODIFY({})'.format(self.atfile)]

    def test_fim_single_file(self):
        config = {self.atfile: {}}
        self.reset(**config)
        self.mk_tdir_and_write_tfile()
        self.watch_manager.watch(self.tfile)

        set0 = set(self.watch_manager.watch_db)
        levents0 = len(self.events)
        # we should be watching 1 file, no events

        self.process()
        set1 = set(self.watch_manager.watch_db)
        levents1 = len(self.events)
        # we should be watching 1 file, no events

        with open(self.atfile, 'a') as fh:
            fh.write('supz\n')

        self.process()
        set2 = set(self.watch_manager.watch_db)
        levents2 = len(self.events)
        # we should still be watching 1 file, 1 event

        os.unlink(self.atfile)

        self.process()
        set3 = set(self.watch_manager.watch_db)
        levents3 = len(self.events)
        # we should now be watching 0 files, 2 events

        assert levents0 == 0
        assert levents1 == 0
        assert levents2 == 1
        assert levents3 == 2
        assert set0 == set([self.atfile])
        assert set1 == set([self.atfile])
        assert set2 == set([self.atfile])
        assert set3 == set()
        ### BASELINE ###

        # the relevant connundrum: if we put the file back, this config should
        # somehow know to re-watch the atfile
        # at the time of this writing, this test fails
        with open(self.atfile, 'a') as fh:
            fh.write('supz\n')

        self.process()
        set4 = set(self.watch_manager.watch_db)
        levents4 = len(self.events)

        assert set4 == set([self.atfile])
        assert levents4 == 3 # XXX: 4? CREATE? CREATE_MODIFY? CREATE+MODIFY??
>>>>>>> e0e81dc4
<|MERGE_RESOLUTION|>--- conflicted
+++ resolved
@@ -243,14 +243,9 @@
 
         def assert_str_listify_is(list_arg, expected):
             """ compact comparifier """
-<<<<<<< HEAD
-            assert str(sorted(listify_fn(list_arg))) == str(sorted(expected))
-=======
             def boo(x):
                 return str(x)
-
             assert str(sorted(listify_fn(list_arg), key=boo)) == str(sorted(expected, key=boo))
->>>>>>> e0e81dc4
 
         assert_len_listify_is(None, 0)
         assert_len_listify_is([None], 0)
@@ -502,9 +497,6 @@
         set_ = set(self.watch_manager.watch_db)
         events_ = self.get_clear_events()
         assert set_ == set1
-<<<<<<< HEAD
-        assert events_ == ['IN_MODIFY({})'.format(self.atfile)]
-=======
         assert events_ == ['IN_MODIFY({})'.format(self.atfile)]
 
     def test_fim_single_file(self):
@@ -558,5 +550,4 @@
         levents4 = len(self.events)
 
         assert set4 == set([self.atfile])
-        assert levents4 == 3 # XXX: 4? CREATE? CREATE_MODIFY? CREATE+MODIFY??
->>>>>>> e0e81dc4
+        assert levents4 == 3 # XXX: 4? CREATE? CREATE_MODIFY? CREATE+MODIFY??