# -*- coding: utf-8 -*-
"""
Amazon S3 Fileserver Backend

.. versionadded:: 0.16.0

This backend exposes directories in S3 buckets as Salt environments. To enable
this backend, add ``s3fs`` to the :conf_master:`fileserver_backend` option in the
Master config file.

.. code-block:: yaml

    fileserver_backend:
      - s3fs

S3 credentials must also be set in the master config file:

.. code-block:: yaml

    s3.keyid: GKTADJGHEIQSXMKKRBJ08H
    s3.key: askdjghsdfjkghWupUjasdflkdfklgjsdfjajkghs

Alternatively, if on EC2 these credentials can be automatically loaded from
instance metadata.

This fileserver supports two modes of operation for the buckets:

1. :strong:`A single bucket per environment`

   .. code-block:: yaml

    s3.buckets:
      production:
        - bucket1
        - bucket2
      staging:
        - bucket3
        - bucket4

2. :strong:`Multiple environments per bucket`

   .. code-block:: yaml

    s3.buckets:
      - bucket1
      - bucket2
      - bucket3
      - bucket4

Note that bucket names must be all lowercase both in the AWS console and in
Salt, otherwise you may encounter ``SignatureDoesNotMatch`` errors.

A multiple-environment bucket must adhere to the following root directory
structure::

    s3://<bucket name>/<environment>/<files>

.. note:: This fileserver back-end requires the use of the MD5 hashing algorithm.
    MD5 may not be compliant with all security policies.

.. note:: This fileserver back-end is only compatible with MD5 ETag hashes in
    the S3 metadata. This means that you must use SSE-S3 or plaintext for
    bucket encryption, and that you must not use multipart upload when
    uploading to your bucket. More information here:
    https://docs.aws.amazon.com/AmazonS3/latest/API/RESTCommonResponseHeaders.html

    Objects without an MD5 ETag will be fetched on every fileserver update.

    If you deal with objects greater than 8MB, then you should use the
    following AWS CLI config to avoid mutipart upload:

    .. code-block::

        s3 =
          multipart_threshold = 1024MB

    More info here:
    https://docs.aws.amazon.com/AmazonS3/latest/API/RESTCommonResponseHeaders.html
"""

# Import python libs
from __future__ import absolute_import, print_function, unicode_literals
import datetime
import os
import time
import pickle
import logging

# Import salt libs
import salt.fileserver as fs
import salt.modules
import salt.utils.files
import salt.utils.gzip_util
import salt.utils.hashutils
import salt.utils.versions

# Import 3rd-party libs
# pylint: disable=import-error,no-name-in-module,redefined-builtin
from salt.ext import six
from salt.ext.six.moves import filter
from salt.ext.six.moves.urllib.parse import quote as _quote
# pylint: enable=import-error,no-name-in-module,redefined-builtin

log = logging.getLogger(__name__)

S3_CACHE_EXPIRE = 30  # cache for 30 seconds
S3_SYNC_ON_UPDATE = True  # sync cache on update rather than jit


def envs():
    """
    Return a list of directories within the bucket that can be
    used as environments.
    """
    # update and grab the envs from the metadata keys
    metadata = _init()
    return list(metadata.keys())


def update():
    """
    Update the cache file for the bucket.
    """
    metadata = _init()

    if S3_SYNC_ON_UPDATE:
        # sync the buckets to the local cache
        log.info('Syncing local cache from S3...')
        for saltenv, env_meta in six.iteritems(metadata):
            for bucket_files in _find_files(env_meta):
                for bucket, files in six.iteritems(bucket_files):
                    for file_path in files:
                        cached_file_path = _get_cached_file_name(bucket, saltenv, file_path)
                        log.info('%s - %s : %s', bucket, saltenv, file_path)

                        # load the file from S3 if it's not in the cache or it's old
                        _get_file_from_s3(metadata, saltenv, bucket, file_path, cached_file_path)

        log.info('Sync local cache from S3 completed.')


def find_file(path, saltenv='base', **kwargs):
    """
    Look through the buckets cache file for a match.
    If the field is found, it is retrieved from S3 only if its cached version
    is missing, or if the MD5 does not match.
    """
    if 'env' in kwargs:
        # "env" is not supported; Use "saltenv".
        kwargs.pop('env')

    fnd = {'bucket': None,
           'path': None}

    metadata = _init()
    if not metadata or saltenv not in metadata:
        return fnd

    env_files = _find_files(metadata[saltenv])

    if not _is_env_per_bucket():
        path = os.path.join(saltenv, path)

    # look for the files and check if they're ignored globally
    for bucket in env_files:
        for bucket_name, files in six.iteritems(bucket):
            if path in files and not fs.is_file_ignored(__opts__, path):
                fnd['bucket'] = bucket_name
                fnd['path'] = path
                break
        else:
            continue  # only executes if we didn't break
        break

    if not fnd['path'] or not fnd['bucket']:
        return fnd

    cached_file_path = _get_cached_file_name(fnd['bucket'], saltenv, path)

    try:
        # jit load the file from S3 if it's not in the cache or it's old
        _get_file_from_s3(metadata, saltenv, fnd['bucket'], path, cached_file_path)
    except Exception as exc:
        if not os.path.isfile(cached_file_path):
            raise exc

    return fnd


def file_hash(load, fnd):
    """
    Return an MD5 file hash
    """
    if 'env' in load:
        # "env" is not supported; Use "saltenv".
        load.pop('env')

    ret = {}

    if 'saltenv' not in load:
        return ret

    if 'path' not in fnd or 'bucket' not in fnd or not fnd['path']:
        return ret

    cached_file_path = _get_cached_file_name(
        fnd['bucket'],
        load['saltenv'],
        fnd['path'])

    if os.path.isfile(cached_file_path):
        ret['hsum'] = salt.utils.hashutils.get_hash(cached_file_path)
        ret['hash_type'] = 'md5'

    return ret


def serve_file(load, fnd):
    """
    Return a chunk from a file based on the data received
    """
    if 'env' in load:
        # "env" is not supported; Use "saltenv".
        load.pop('env')

    ret = {'data': '',
           'dest': ''}

    if 'path' not in load or 'loc' not in load or 'saltenv' not in load:
        return ret

    if 'path' not in fnd or 'bucket' not in fnd:
        return ret

    gzip = load.get('gzip', None)

    # get the saltenv/path file from the cache
    cached_file_path = _get_cached_file_name(
        fnd['bucket'],
        load['saltenv'],
        fnd['path'])

    ret['dest'] = _trim_env_off_path([fnd['path']], load['saltenv'])[0]

    with salt.utils.files.fopen(cached_file_path, 'rb') as fp_:
        fp_.seek(load['loc'])
        data = fp_.read(__opts__['file_buffer_size'])
        if data and six.PY3 and not salt.utils.files.is_binary(cached_file_path):
            data = data.decode(__salt_system_encoding__)
        if gzip and data:
            data = salt.utils.gzip_util.compress(data, gzip)
            ret['gzip'] = gzip
        ret['data'] = data
    return ret


def file_list(load):
    """
    Return a list of all files on the file server in a specified environment
    """
    if 'env' in load:
        # "env" is not supported; Use "saltenv".
        load.pop('env')

    ret = []

    if 'saltenv' not in load:
        return ret

    saltenv = load['saltenv']
    metadata = _init()

    if not metadata or saltenv not in metadata:
        return ret
    for bucket in _find_files(metadata[saltenv]):
        for buckets in six.itervalues(bucket):
            files = [f for f in buckets if not fs.is_file_ignored(__opts__, f)]
            ret += _trim_env_off_path(files, saltenv)

    return ret


def file_list_emptydirs(load):
    """
    Return a list of all empty directories on the master
    """
    # TODO - implement this
    _init()

    return []


def dir_list(load):
    """
    Return a list of all directories on the master
    """
    if 'env' in load:
        # "env" is not supported; Use "saltenv".
        load.pop('env')

    ret = []

    if 'saltenv' not in load:
        return ret

    saltenv = load['saltenv']
    metadata = _init()

    if not metadata or saltenv not in metadata:
        return ret

    # grab all the dirs from the buckets cache file
    for bucket in _find_dirs(metadata[saltenv]):
        for dirs in six.itervalues(bucket):
            # trim env and trailing slash
            dirs = _trim_env_off_path(dirs, saltenv, trim_slash=True)
            # remove empty string left by the base env dir in single bucket mode
            ret += [_f for _f in dirs if _f]

    return ret


def _get_s3_key():
    """
    Get AWS keys from pillar or config
    """
<<<<<<< HEAD

=======
>>>>>>> 6eca3ede
    defaults = {
        'https_enable': True,
        'verify_ssl': True,
        'location': None,
        'path_style': None,
        'service_url': None,
        'keyid': None,
        'key': None,
    }
<<<<<<< HEAD

=======
>>>>>>> 6eca3ede
    ret = dict()
    for k in defaults:
        s3k = 's3.' + k
        ret[k] = __opts__.get(s3k, defaults[k])

    # kms_keyid = __opts__['aws.kmw.keyid'] if 'aws.kms.keyid' in __opts__ else None
    #
    # original was likely bugged: aws.kms.keyid is probably right, but people
    # that needed this may have entered it incorrectly to match. Support both for now.
    ret['kms_keyid'] = __opts__.get('aws.kms.keyid', __opts__.get('aws.kmw.keyid'))

    return ret

def _init():
    """
    Connect to S3 and download the metadata for each file in all buckets
    specified and cache the data to disk.
    """
    cache_file = _get_buckets_cache_filename()
    exp = time.time() - S3_CACHE_EXPIRE

    # check mtime of the buckets files cache
    metadata = None
    try:
        if os.path.getmtime(cache_file) > exp:
            metadata = _read_buckets_cache_file(cache_file)
    except OSError:
        pass

    if metadata is None:
        # bucket files cache expired or does not exist
        try:
            metadata = _refresh_buckets_cache_file(cache_file)
        except Exception:
            # If we failed to fetch new metadata, then try to fallback on the cache
            try:
                if os.path.isfile(cache_file):
                    metadata = _read_buckets_cache_file(cache_file)
                    return metadata
            except OSError:
                pass
            # No cache file, so raise.
            raise

    return metadata


def _get_cache_dir():
    """
    Return the path to the s3cache dir
    """
    # Or is that making too many assumptions?
    return os.path.join(__opts__['cachedir'], 's3cache')


def _get_cached_file_name(bucket_name, saltenv, path):
    """
    Return the cached file name for a bucket path file
    """
    file_path = os.path.join(_get_cache_dir(), saltenv, bucket_name, path)

    # make sure bucket and saltenv directories exist
    if not os.path.exists(os.path.dirname(file_path)):
        os.makedirs(os.path.dirname(file_path))

    return file_path


def _get_buckets_cache_filename():
    """
    Return the filename of the cache for bucket contents.
    Create the path if it does not exist.
    """
    cache_dir = _get_cache_dir()
    if not os.path.exists(cache_dir):
        os.makedirs(cache_dir)

    return os.path.join(cache_dir, 'buckets_files.cache')


def _refresh_buckets_cache_file(cache_file):
    """
    Retrieve the content of all buckets and cache the metadata to the buckets
    cache file
    """
    log.debug('Refreshing buckets cache file')

    s3_key_kwargs = _get_s3_key()
    metadata = {}

    # helper s3 query function
    def __get_s3_meta(bucket, key=s3_key_kwargs['key'], keyid=s3_key_kwargs['keyid']):
        ret, marker = [], ''
        while True:
            tmp = __utils__['s3.query'](key=key,
                                        keyid=keyid,
                                        kms_keyid=keyid,
                                        bucket=bucket,
                                        service_url=s3_key_kwargs['service_url'],
                                        verify_ssl=s3_key_kwargs['verify_ssl'],
                                        location=s3_key_kwargs['location'],
                                        return_bin=False,
                                        path_style=s3_key_kwargs['path_style'],
                                        https_enable=s3_key_kwargs['https_enable'],
                                        params={'marker': marker})
            headers = []
            for header in tmp:
                if 'Key' in header:
                    break
                headers.append(header)
            ret.extend(tmp)
            if all([header.get('IsTruncated', 'false') == 'false' for header in headers]):
                break
            marker = tmp[-1]['Key']
        return ret

    def _parse_buckets(buckets, salt_env=None):
        """
        Go over each bucket in buckets, extract metadata and update the `metadata` dict.

        ``buckets`` - list of bucket names

        ``salt_env`` - salt_env from _get_buckets();
                     - gets passed if there is a single environment per bucket
        """
        bucket_files_list = []
        for bucket_name in buckets:
            s3_meta = __get_s3_meta(bucket_name)

            # s3 query returned nothing
            if not s3_meta:
                continue

            # grab only the files/dirs
            files = [k for k in s3_meta if 'Key' in k]
            bucket_files_list.append({bucket_name: files})

            # check to see if we added any keys, otherwise investigate possible error conditions
            if not files:
                meta_response = {}
                for k in s3_meta:
                    if 'Code' in k or 'Message' in k:
                        # assumes no duplicate keys, consisdent with current error response.
                        meta_response.update(k)
                # attempt use of human readable output first.
                try:
                    log.warning(
                        "'%s' response for bucket '%s'", meta_response['Message'], bucket_name)
                    continue
                except KeyError:
                    # no human readable error message provided
                    if 'Code' in meta_response:
                        log.warning(
                            "'%s' response for bucket '%s'", meta_response['Code'], bucket_name)
                        continue
                    else:
                        log.warning('S3 Error! Do you have any files in your S3 bucket?')
                        return {}

            # one environment per bucket, nothing left to parse
            if salt_env:
                continue

            environments = set([(os.path.dirname(k['Key']).split('/', 1))[0] for k in files])

            # pull out the files for the environment
            _parse_env(environments=environments, bucket_name=bucket_name, files=files)

        if salt_env:
            metadata[salt_env] = bucket_files_list

        return True

    def _parse_env(environments, bucket_name, files):
        """
        Go over each saltenv in environments, grab the files that
        match the saltenv and add them to the metadata dict
        """
        for saltenv in environments:
            # grab only files/dirs that match this saltenv
            env_files = [k for k in files if k['Key'].startswith(saltenv)]

            if saltenv not in metadata:
                metadata[saltenv] = []

            found = False
            for bucket_files in metadata[saltenv]:
                if bucket_name in bucket_files:
                    bucket_files[bucket_name] += env_files
                    found = True
                    break
            if not found:
                metadata[saltenv].append({bucket_name: env_files})

    if _is_env_per_bucket():
        # Single environment per bucket
        for saltenv, buckets in six.iteritems(_get_buckets()):
            ret = _parse_buckets(buckets=buckets, salt_env=saltenv)
            # S3 error
            if not ret:
                return ret

    else:
        # Multiple environments per buckets
        ret = _parse_buckets(buckets=_get_buckets())
        # S3 error
        if not ret:
            return ret

    # write the metadata to disk
    if os.path.isfile(cache_file):
        os.remove(cache_file)

    log.debug('Writing buckets cache file')

    with salt.utils.files.fopen(cache_file, 'w') as fp_:
        pickle.dump(metadata, fp_)

    return metadata


def _read_buckets_cache_file(cache_file):
    """
    Return the contents of the buckets cache file
    """
    log.debug('Reading buckets cache file')

    with salt.utils.files.fopen(cache_file, 'rb') as fp_:
        try:
            data = pickle.load(fp_)
        except (pickle.UnpicklingError, AttributeError, EOFError, ImportError,
                IndexError, KeyError):
            data = None

    return data


def _find_files(metadata):
    """
    Looks for all the files in the S3 bucket cache metadata
    """
    ret = []
    found = {}

    for bucket_dict in metadata:
        for bucket_name, data in six.iteritems(bucket_dict):
            file_paths = [k['Key'] for k in data]
            file_paths = [k for k in file_paths if not k.endswith('/')]
            if bucket_name not in found:
                found[bucket_name] = True
                ret.append({bucket_name: file_paths})
            else:
                for bucket in ret:
                    if bucket_name in bucket:
                        bucket[bucket_name] += file_paths
                        break
    return ret


def _find_dirs(metadata):
    """
    Looks for all the directories in the S3 bucket cache metadata.

    Supports trailing '/' keys (as created by S3 console) as well as
    directories discovered in the path of file keys.
    """
    ret = []
    found = {}

    for bucket_dict in metadata:
        for bucket_name, data in six.iteritems(bucket_dict):
            dir_paths = set()
            for path in [k['Key'] for k in data]:
                prefix = ''
                for part in path.split('/')[:-1]:
                    directory = prefix + part + '/'
                    dir_paths.add(directory)
                    prefix = directory
            if bucket_name not in found:
                found[bucket_name] = True
                ret.append({bucket_name: list(dir_paths)})
            else:
                for bucket in ret:
                    if bucket_name in bucket:
                        bucket[bucket_name] += list(dir_paths)
                        bucket[bucket_name] = list(set(bucket[bucket_name]))
                        break
    return ret


def _find_file_meta(metadata, bucket_name, saltenv, path):
    """
    Looks for a file's metadata in the S3 bucket cache file
    """
    env_meta = metadata[saltenv] if saltenv in metadata else {}
    bucket_meta = {}
    for bucket in env_meta:
        if bucket_name in bucket:
            bucket_meta = bucket[bucket_name]
    files_meta = list(list(filter((lambda k: 'Key' in k), bucket_meta)))

    for item_meta in files_meta:
        if 'Key' in item_meta and item_meta['Key'] == path:
            try:
                # Get rid of quotes surrounding md5
                item_meta['ETag'] = item_meta['ETag'].strip('"')
            except KeyError:
                pass
            return item_meta

    return None


def _get_buckets():
    """
    Return the configuration buckets
    """

    return __opts__['s3.buckets'] if 's3.buckets' in __opts__ else {}


def _get_file_from_s3(metadata, saltenv, bucket_name, path, cached_file_path):
    """
    Checks the local cache for the file, if it's old or missing go grab the
    file from S3 and update the cache
    """
    s3_key_kwargs = _get_s3_key()

    def _get_file():
        """
        Helper function that gets the file from S3 and checks if it can be skipped.
        Returns True if the file was downloaded and False if the download was skipped.
        """
        ret = __utils__['s3.query'](
            key=s3_key_kwargs['key'],
            keyid=s3_key_kwargs['keyid'],
            kms_keyid=s3_key_kwargs['keyid'],
            method='HEAD',
            bucket=bucket_name,
            service_url=s3_key_kwargs['service_url'],
            verify_ssl=s3_key_kwargs['verify_ssl'],
            location=s3_key_kwargs['location'],
            path=_quote(path),
            local_file=cached_file_path,
            full_headers=True,
            path_style=s3_key_kwargs['path_style'],
            https_enable=s3_key_kwargs['https_enable'])
        if ret:
            for header_name, header_value in ret['headers'].items():
                header_name = header_name.strip()
                header_value = header_value.strip()
                if six.text_type(header_name).lower() == 'last-modified':
                    s3_file_mtime = datetime.datetime.strptime(
                        header_value, '%a, %d %b %Y %H:%M:%S %Z')
                elif six.text_type(header_name).lower() == 'content-length':
                    s3_file_size = int(header_value)
            if cached_file_data['size'] == s3_file_size and \
                    cached_file_data['mtime'] > s3_file_mtime:
                log.info(
                    '%s - %s : %s skipped download since cached file size '
                    'equal to and mtime after s3 values',
                    bucket_name, saltenv, path)
                return False
        return True

    # check the local cache...
    if os.path.isfile(cached_file_path):
        file_meta = _find_file_meta(metadata, bucket_name, saltenv, path)
        if file_meta:
            if file_meta['ETag'].find('-') == -1:
                cached_md5 = salt.utils.hashutils.get_hash(cached_file_path, 'md5')

                # hashes match we have a cache hit
                if cached_md5 == file_meta['ETag']:
                    return
            else:
                cached_file_stat = os.stat(cached_file_path)
                cached_file_data = {
                    'size': cached_file_stat.st_size,
                    'mtime': datetime.datetime.fromtimestamp(cached_file_stat.st_mtime),
                    'lastmod': datetime.datetime.strptime(
                        file_meta['LastModified'], '%Y-%m-%dT%H:%M:%S.%fZ')}

                if (cached_file_data['size'] == int(file_meta['Size']) and
                        cached_file_data['mtime'] > cached_file_data['lastmod']):
                    log.debug('cached file size equal to metadata size and '
                              'cached file mtime later than metadata last '
                              'modification time.')
                    if not _get_file():
                        # skipped download
                        return

    # ... or get the file from S3
    __utils__['s3.query'](
        key=s3_key_kwargs['key'],
        keyid=s3_key_kwargs['keyid'],
        kms_keyid=s3_key_kwargs['keyid'],
        bucket=bucket_name,
        service_url=s3_key_kwargs['service_url'],
        verify_ssl=s3_key_kwargs['verify_ssl'],
        location=s3_key_kwargs['location'],
        path=_quote(path),
        local_file=cached_file_path,
        path_style=s3_key_kwargs['path_style'],
        https_enable=s3_key_kwargs['https_enable'],
    )


def _trim_env_off_path(paths, saltenv, trim_slash=False):
    """
    Return a list of file paths with the saltenv directory removed
    """
    env_len = None if _is_env_per_bucket() else len(saltenv) + 1
    slash_len = -1 if trim_slash else None

    return [d[env_len:slash_len] for d in paths]


def _is_env_per_bucket():
    """
    Return the configuration mode, either buckets per environment or a list of
    buckets that have environment dirs in their root
    """
    buckets = _get_buckets()
    if isinstance(buckets, dict):
        return True
    elif isinstance(buckets, list):
        return False
    else:
        raise ValueError('Incorrect s3.buckets type given in config')<|MERGE_RESOLUTION|>--- conflicted
+++ resolved
@@ -324,10 +324,7 @@
     """
     Get AWS keys from pillar or config
     """
-<<<<<<< HEAD
-
-=======
->>>>>>> 6eca3ede
+
     defaults = {
         'https_enable': True,
         'verify_ssl': True,
@@ -337,10 +334,7 @@
         'keyid': None,
         'key': None,
     }
-<<<<<<< HEAD
-
-=======
->>>>>>> 6eca3ede
+
     ret = dict()
     for k in defaults:
         s3k = 's3.' + k
