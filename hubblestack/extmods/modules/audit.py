# -*- encoding: utf-8 -*-
"""
Audit

This module provides access to an easy format for writing audit checks in
Hubble.

Audit checks target a specific audit module, such as ``grep`` or ``fdg``. They
are formed via YAML files in your hubblestack_data source:

.. code-block:: yaml

    CIS-6.2.4:
      grep.grep:
        args:
          - /etc/group
        kwargs:
          pattern: '^+:'
          fail_on_match: True
        description: Ensure no legacy "+" entries exist in /etc/group

All audit checks have a few things in common. They have an ``id``, a ``tag``, a
``description``, and a ``module.function`` (usually with arguments). The ``id`` will be used as the
tag if a tag is not explicitly provided.

.. code-block:: yaml

    <id>
      <module.function>:
        args:
          - arg1
          - arg2
        kwargs:
          foo: bar
        description: <description>
        version: <version>
        tag: <tag>  # Uses <id> if not defined
        target: <target>
        labels:
          - <label>

You may have noticed there are a few more features shown in the example above.
Here's how they work:

target:
    Allows you to use a Salt-style compound match to target this check to
    specific hosts. If a host doesn't match the target, it won't execute the
    check.

labels:
    Allows labels to be applied to a check. Labels will be reported in the
    results, and can also be targeted by audit runs so only checks with a given
    label will be executed.

version:
    Allows checks to be limited to certain versions of hubble. Version
    requirements can be of the following forms:

    <3.0.0
    <=3.0.0
    >3.0.0
    >=3.0.0

    Multiple version requirements can be used, separated by commas and
    semicolons. Commas will be processed first, and will result in AND logic.
    Semicolons will then be processed, using OR logic to combine any existing
    results. So, to have a check only run on version 3.0 and 3.2 and later
    (but not run on 3.1) you might do something like this:

    version: '>=3.0.0,<3.1.0;>=3.2.0'

    Note that all checks use distutils.StrictVersion, so this will not work with
    non-standard hubble releases.

    Checks skipped by version checks will be returned in a separate 'Skipped'
    key, so that you can track when hosts are skipping targeted checks because
    they haven't updated Hubble

Like many pieces of Hubble, you can utilize topfiles to target files with one
or more audit check to specific sets of hosts. Targeting is done via Salt-style
compound matching:

.. code-block:: yaml

    audit:
      '*':
        - cis.linux
        - adobebaseline
      'G@os:CoreOS':
        - coreos_additional_checks

Audit modules take arbitrary args and kwargs and return a tuple
``(success, data_dict)`` where ``success`` is a boolean True/False on whether
it was a success or a failure, and ``data_dict`` is a dictionary of any
information that should be added to the check's data dictionary in the return.
"""


import fnmatch
import logging
import os
import salt.loader
import salt.utils
import yaml

from distutils.version import StrictVersion
from hubblestack.status import HubbleStatus
from salt.exceptions import CommandExecutionError

log = logging.getLogger(__name__)

hubble_status = HubbleStatus(__name__, 'top', 'audit')

__audit__ = None


@hubble_status.watch
def audit(audit_files=None,
          tags='*',
          labels=None,
          verbose=True,
          show_success=True):
    """
    Execute one or more audit files, and return the cumulative results.

    :param audit_files:
        Which audit files to execute. Can contain multiple files (list or
        comma-separated).
    :param tags:
        Can be used to target a subset of tags via glob targeting.
    :param labels:
        Only run the checks with the given label(s). Can contain multiple
        labels (comma-separated). If multiple labels are provided, a check
        with any label in the list will be run.
    :param verbose:
        True by default. If set to False, results will be trimmed to just tags
        and descriptions.
    :param show_success:
        Whether to show successes/skipped or just failures. Defaults to True
    :return:
        Returns dictionary with Success, Skipped, and Failure keys and the
        results of the checks
    """
    ret = {'Success': [],
           'Failure': [],
           'Skipped': []}

    if not audit_files:
        log.warning('audit.audit called without any audit_files')
        return ret

    if not isinstance(audit_files, list):
        audit_files = audit_files.split(',')

    audit_files = ['salt://hubblestack_audit/' + audit_file.replace('.', '/') + '.yaml'
                   for audit_file in audit_files]

    if labels is None:
        labels = []
    if not isinstance(labels, list):
        labels = labels.split(',')

    # Load audit modules
    global __audit__
    __audit__ = salt.loader.LazyLoader(salt.loader._module_dirs(__opts__, 'audit'),
                                       __opts__,
                                       tag='audit',
                                       pack={'__salt__': __salt__,
                                             '__grains__': __grains__})

    for audit_file in audit_files:
        # Cache audit file
        path = __salt__['cp.cache_file'](audit_file)

        # Fileserver will return False if the file is not found
        if not path:
            log.error('Could not find audit file {0}'.format(audit_file))
            continue

        # Load current audit file
        audit_data = None
        if os.path.isfile(path):
            try:
                with open(path, 'r') as fh:
                    audit_data = yaml.safe_load(fh)
            except Exception as e:
                log.exception('Error loading audit file {0}: {1}'.format(audit_file, e))
                continue
        if not audit_data or not isinstance(audit_data, dict):
            log.error('audit data from {0} was not formed as a dict'.format(audit_file))
            continue

        ret = _run_audit(ret, audit_data, tags, labels, audit_file)

    # If verbose=False, reduce each check to a dictionary with {tag: description}
    if not verbose or verbose == 'False':
        succinct_ret = {'Success': [],
                        'Failure': [],
                        'Skipped': []}
        for success_type, checks in ret.items():
            for check in checks:
                succinct_ret[success_type].append({check['tag']: check.get('description', '<no description>')})

        ret = succinct_ret

    # Remove successes/skipped if show_success is False
    if not show_success or show_success == 'False':
        ret.pop('Success')
        ret.pop('Skipped')
    elif not ret['Skipped']:
        ret.pop('Skipped')


    return ret


@hubble_status.watch
def top(topfile='salt://hubblestack_audit/top.audit',
        tags='*',
        labels=None,
        verbose=True,
        show_success=True):
    """
    Given a topfile with a series of compound targets, compile a list of audit
    files for this host and execute and return the results of those audit files.

    .. code-block:: yaml

        audit:
          '*':
            - cis.linux
            - adobebaseline
          'G@os:CoreOS':
            - coreos_additional_checks

    :param topfile:
        Topfile to process for targeted audit files to execute.
    :param tags:
        See audit()
    :param labels:
        See audit()
    :param verbose:
        See audit()
    :param show_success:
        See audit()
    :return:
        Returns dictionary with Success and Failure keys and the results of the
        checks
    """
    audit_files = _get_top_data(topfile)

    return audit(audit_files,
                 tags=tags,
                 labels=labels,
                 verbose=verbose,
                 show_success=show_success,
                 )


def _get_top_data(topfile):

    topfile = __salt__['cp.cache_file'](topfile)

    if not topfile:
        raise CommandExecutionError('Topfile not found.')

    try:
        with open(topfile) as handle:
            topdata = yaml.safe_load(handle)
    except Exception as e:
        raise CommandExecutionError('Could not load topfile: {0}'.format(e))

    if not isinstance(topdata, dict) or 'audit' not in topdata or \
            not isinstance(topdata['audit'], dict):
        raise CommandExecutionError('Audit topfile not formatted correctly.')

    topdata = topdata['audit']

    ret = []

    for match, data in topdata.items():
        if __salt__['match.compound'](match):
            ret.extend(data)

    return ret


def _version_cmp(version):
    """
    Handle version comparison for audit checks

    :param version:
        Version comparison string. See module-level documentation for more
        details.
    :return:
        Boolean as to whether the versions match
    """
    # '>=3.0.0,<3.1.0;>=3.2.0'
    versions = version.split(';')
    # ['>=3.0.0,<3.1.0', '>=3.2.0']
    versions = [item.split(',') for item in versions]
    # [['>=3.0.0', '<3.1.0'], ['>=3.2.0']]
    processed_versions = []
    for item in versions:
        # Inner matches (comma separator) are AND
        overall_match = True
        for comparison in item:
            if not comparison:
                match = False
            elif comparison.startswith('<='):
                comparison = comparison[2:]
                match = StrictVersion(__grains__['hubble_version']) <= StrictVersion(comparison)
            elif comparison.startswith('<'):
                comparison = comparison[1:]
                match = StrictVersion(__grains__['hubble_version']) < StrictVersion(comparison)
            elif comparison.startswith('>='):
                comparison = comparison[2:]
                match = StrictVersion(__grains__['hubble_version']) >= StrictVersion(comparison)
            elif comparison.startswith('>'):
                comparison = comparison[1:]
                match = StrictVersion(__grains__['hubble_version']) > StrictVersion(comparison)
            else:  # Equals, by default
                match = StrictVersion(__grains__['hubble_version']) == StrictVersion(comparison)
            # If we ever get a False, this whole AND block will be marked as False
            overall_match = overall_match and match
        processed_versions.append(overall_match)

    # Outer matches (semicolon separator) are OR
    version_match = False
    for item in processed_versions:
        if item:
            version_match = True

    return version_match


def _run_audit(ret, audit_data, tags, labels, audit_file):
    """

    :param ret:
        The dictionary of return data from audit()
    :param audit_data:
        The audit checks to be run
    :param tags:
        See audit()
    :param labels:
        See audit()
    :return:
        Returns the updated ``ret`` object
    """
<<<<<<< HEAD
    for audit_id, data in audit_data.items():
        LOG.debug('Executing audit id {0} in audit file {1}'.format(audit_id, audit_file))
=======
    for audit_id, data in audit_data.iteritems():
        log.debug('Executing audit id {0} in audit file {1}'.format(audit_id, audit_file))
>>>>>>> bb5027df
        try:
            module = list(data.keys())[0]
            data = data[module]
            if not isinstance(data, dict):
                log.error('Audit data with id {0} from file {1} not formatted '
                          'correctly'.format(audit_id, audit_file))
                continue
        except (IndexError, NameError) as e:
            log.exception('Audit data with id {0} from file {1} not formatted '
                          'correctly'.format(audit_id, audit_file))
            continue

        tag = data.get('tag', audit_id)
        data['tag'] = tag
        data['id'] = audit_id
        data['file'] = audit_file
        label_list = data.get('labels', [])
        version = data.get('version')

        # Process tags via globbing
        if not fnmatch.fnmatch(tag, tags):
            log.debug('Skipping audit {0} due to tag {1} not matching tags {2}'
                      .format(audit_id, tag, tags))
            continue

        # Process labels
        matching_label = False
        if not labels:
            matching_label = True
        for label in labels:
            if label in label_list:
                matching_label = True
        if not matching_label:
            log.debug('Skipping audit {0} due to no matching labels {1} in label list {2}'
                      .format(audit_id, labels, label_list))
            continue

        # Process target
        target = data.get('target', '*')
        if not __salt__['match.compound'](target):
            log.debug('Skipping audit {0} due to target mismatch: {1}'.format(target))
            continue

        # Process any version targeting
        if version and 'hubble_version' not in __grains__:
            log.error('Audit {0} calls for version checking {1} but cannot '
                      'find `hubble_version` in __grains__. Skipping.'
                      .format(audit_id, version))
            ret['Skipped'].append({audit_id: data})
            continue
        elif version:
            version_match = _version_cmp(version)
            if not version_match:
                log.debug('Skipping audit {0} due to version {1} not matching '
                          'version requirements {2}'
                          .format(audit_id, __grains__['hubble_version'], version))
                ret['Skipped'].append({audit_id: data})
                continue

        args = data.get('args', [])
        kwargs = data.get('kwargs', {})

        # Run the audit
        try:
            success, data_dict = __audit__[module](*args, **kwargs)
        except Exception as e:
            log.error('Audit {0} from file {1} failed with exception {2}'
                      .format(audit_id, audit_file, e))
            data['reason'] = 'exception'
            data['exception'] = str(e)
            ret['Failure'].append({audit_id: data})
            continue

        if data_dict and isinstance(data_dict, dict):
            data_dict.update(data)
        else:
            data_dict = data

        if success:
            ret['Success'].append({audit_id: data_dict})
        else:
            ret['Failure'].append({audit_id: data_dict})

    return ret<|MERGE_RESOLUTION|>--- conflicted
+++ resolved
@@ -348,13 +348,8 @@
     :return:
         Returns the updated ``ret`` object
     """
-<<<<<<< HEAD
-    for audit_id, data in audit_data.items():
-        LOG.debug('Executing audit id {0} in audit file {1}'.format(audit_id, audit_file))
-=======
     for audit_id, data in audit_data.iteritems():
         log.debug('Executing audit id {0} in audit file {1}'.format(audit_id, audit_file))
->>>>>>> bb5027df
         try:
             module = list(data.keys())[0]
             data = data[module]
