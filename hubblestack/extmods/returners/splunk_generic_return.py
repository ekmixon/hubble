--- conflicted
+++ resolved
@@ -67,12 +67,9 @@
                 'event': event,
                 'sourcetype': _get_key(event, 'sourcetype', t_sourcetype),
                 'time': str(int(_get_key(event, 'time', t_time)))}
-<<<<<<< HEAD
             if idx:
                 payload['index'] = idx
-=======
             # add various std host info data and index extracted fields
             stdrec.update_payload(payload)
->>>>>>> 3b6d737b
             hec.batchEvent(payload)
         hec.flushBatch()