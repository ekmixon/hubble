--- conflicted
+++ resolved
@@ -635,10 +635,7 @@
 good-names=i,
            j,
            k,
-<<<<<<< HEAD
-=======
            v,
->>>>>>> e0e81dc4
            fh,
            ofh,
            ifh,
